--- conflicted
+++ resolved
@@ -13,17 +13,11 @@
         },
         "ghcr.io/devcontainers/features/common-utils:2": { "version": "latest" }
     },
-<<<<<<< HEAD
-    "remoteEnv": {
-        "NXF_HOME": "/workspaces/.nextflow",
-        "HOST_PROJECT_PATH": "/workspaces/training/"
-=======
     "workspaceFolder": "/workspaces/training",
     "workspaceMount": "source=${localWorkspaceFolder},target=/workspaces/training,type=bind", // Used for local devcontainers, ignored in Codespaces.
     "remoteEnv": {
         "NXF_HOME": "/workspaces/.nextflow",
         "HOST_PROJECT_PATH": "/workspaces/training" //Codespaces and local devcontainers will both work with this.
->>>>>>> e868fc17
     },
     "postCreateCommand": "if [ -z \"$CODESPACES\" ]; then echo \"Local Development\"; else echo \"Codespaces Development\"; fi",
     // Configure tool-specific properties.
