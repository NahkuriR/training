--- conflicted
+++ resolved
@@ -130,10 +130,7 @@
                   build: true
               pt:
                   name: Português
-<<<<<<< HEAD
-=======
                   build: true
               es:
                   name: Español
->>>>>>> 0e093208
                   build: true