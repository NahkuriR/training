--- conflicted
+++ resolved
@@ -128,14 +128,9 @@
               en:
                   name: English
                   build: true
-<<<<<<< HEAD
-              pt_BR:
-                  name: Português Brasileiro
+              pt:
+                  name: Português
                   build: true
               es:
                   name: Español
-=======
-              pt:
-                  name: Português
->>>>>>> 3f3fb77a
                   build: true