--- conflicted
+++ resolved
@@ -18,18 +18,18 @@
 
 #### Requisitos
 
--   Bash
--   [Java 11 (ou uma versão posterior, até a 18)](https://www.oracle.com/technetwork/java/javase/downloads/index.html)
--   Git
--   [Docker](https://docs.docker.com/get-docker/)
+- Bash
+- [Java 11 (ou uma versão posterior, até a 18)](https://www.oracle.com/technetwork/java/javase/downloads/index.html)
+- Git
+- [Docker](https://docs.docker.com/get-docker/)
 
 #### Requisitos opcionais para este tutorial
 
--   [Singularity](https://github.com/sylabs/singularity) 2.5.x (ou uma versão posterior)
--   [Conda](https://conda.io/) 4.5 (ou uma versão posterior)
--   [Graphviz](http://www.graphviz.org/)
--   [AWS CLI](https://aws.amazon.com/cli/)
--   Um ambiente de computação do AWS Batch configurado
+- [Singularity](https://github.com/sylabs/singularity) 2.5.x (ou uma versão posterior)
+- [Conda](https://conda.io/) 4.5 (ou uma versão posterior)
+- [Graphviz](http://www.graphviz.org/)
+- [AWS CLI](https://aws.amazon.com/cli/)
+- Um ambiente de computação do AWS Batch configurado
 
 ### Baixe o Nextflow
 
@@ -85,23 +85,17 @@
 
 #### Requisitos
 
--   Uma conta no GitHub
--   Navegador Web (Google Chrome, Firefox)
--   Conexão com a Internet
+- Uma conta no GitHub
+- Navegador Web (Google Chrome, Firefox)
+- Conexão com a Internet
 
 ### Gitpod quick start
 
 Para executar o Gitpod:
 
-<<<<<<< HEAD
--   Clique na URL a seguir: <https://gitpod.io/#https://github.com/nextflow-io/training>
-    -   Essa URL é o link do repositório do treinamento no GitHub, prefixado com `https://gitpod.io/#`
--   Faça login na sua conta do GitHub (e permita a autorização).
-=======
 - Clique na URL a seguir: <https://gitpod.io/#https://github.com/nextflow-io/training>
   - Essa URL é o link do repositório do treinamento no GitHub, prefixado com `https://gitpod.io/#`
 - Faça login na sua conta do GitHub (e permita a autorização).
->>>>>>> f47356b1
 
 Depois de fazer login, o Gitpod deve carregar (pule a pré-compilação, se solicitado).
 
@@ -111,9 +105,9 @@
 
 ![Gitpod welcome](img/gitpod.welcome.png)
 
--   **A barra lateral** permite que você personalize seu ambiente Gitpod e execute tarefas básicas (copiar, colar, abrir arquivos, pesquisar, git, etc.). Clique no botão Explorer para ver quais arquivos estão neste repositório.
--   **O terminal** permite que você execute todos os programas mencionados no repositório. Por exemplo, tanto `nextflow` quanto `docker` estão instalados e podem ser executados.
--   **A janela principal** permite visualizar e editar arquivos. Clique em um arquivo no explorer para abri-lo na janela principal. Você também deve ver o material de treinamento em uma das janelas (<https://training.nextflow.io/>).
+- **A barra lateral** permite que você personalize seu ambiente Gitpod e execute tarefas básicas (copiar, colar, abrir arquivos, pesquisar, git, etc.). Clique no botão Explorer para ver quais arquivos estão neste repositório.
+- **O terminal** permite que você execute todos os programas mencionados no repositório. Por exemplo, tanto `nextflow` quanto `docker` estão instalados e podem ser executados.
+- **A janela principal** permite visualizar e editar arquivos. Clique em um arquivo no explorer para abri-lo na janela principal. Você também deve ver o material de treinamento em uma das janelas (<https://training.nextflow.io/>).
 
 Para testar se o ambiente está funcionando corretamente, digite o seguinte comando no terminal:
 
@@ -133,9 +127,9 @@
 
 ### Recursos do Gitpod
 
--   O Gitpod oferece 500 créditos gratuitos por mês, o que equivale a 50 horas de tempo de execução no ambiente de trabalho padrão (até 4 núcleos, 8 GB de RAM e 30 GB de armazenamento).
--   Há também uma opção de ambiente de trabalho que oferece até 8 núcleos, 16 GB de RAM e 50 GB de armazenamento. No entanto, o ambiente de trabalho grande usará seus créditos gratuitos mais rapidamente e você terá menos horas de acesso a esse ambiente.
--   Sua sessão no Gitpod expirará após 30 minutos de inatividade e suas alterações serão salvas por até 2 semanas (consulte a próxima seção para reabrir uma sessão expirada).
+- O Gitpod oferece 500 créditos gratuitos por mês, o que equivale a 50 horas de tempo de execução no ambiente de trabalho padrão (até 4 núcleos, 8 GB de RAM e 30 GB de armazenamento).
+- Há também uma opção de ambiente de trabalho que oferece até 8 núcleos, 16 GB de RAM e 50 GB de armazenamento. No entanto, o ambiente de trabalho grande usará seus créditos gratuitos mais rapidamente e você terá menos horas de acesso a esse ambiente.
+- Sua sessão no Gitpod expirará após 30 minutos de inatividade e suas alterações serão salvas por até 2 semanas (consulte a próxima seção para reabrir uma sessão expirada).
 
 Acesse [gitpod.io](https://www.gitpod.io) para mais detalhes.
 
