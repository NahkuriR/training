---
title: Deployment scenarios
description: Fundamentals Nextflow Training Workshop
---

# Deployment scenarios

Real-world genomic applications can spawn the execution of thousands of tasks. In this scenario a batch scheduler is commonly used to deploy a workflow in a computing cluster, allowing the execution of many jobs in parallel across many compute nodes.

Nextflow has built-in support for the most commonly used batch schedulers, such as Univa Grid Engine, SLURM, and IBM LSF.

You can view the Nextflow documentation for the complete list of supported [execution platforms](https://www.nextflow.io/docs/latest/executor.html).

## Cluster deployment

A key Nextflow feature is the ability to decouple the workflow implementation from the actual execution platform. The implementation of an abstraction layer allows the deployment of the resulting workflow on any executing platform supported by the framework.

![Nextflow executors](img/nf-executors.png)

To run your workflow with a batch scheduler, modify the `nextflow.config` file specifying the target executor and the required computing resources if needed. For example:

```groovy linenums="1" title="nextflow.config"
process.executor = 'slurm'
```

### Managing cluster resources

When using a batch scheduler, it is often needed to specify the number of resources (i.e. cpus, memory, execution time, etc.) required by each task.

This can be done using the following process directives:

|                                                                   |                                                               |
| ----------------------------------------------------------------- | ------------------------------------------------------------- |
| [queue](https://www.nextflow.io/docs/latest/process.html#queue)   | the cluster _queue_ to be used for the computation            |
| [cpus](https://www.nextflow.io/docs/latest/process.html#cpus)     | the number of _cpus_ to be allocated for a task execution     |
| [memory](https://www.nextflow.io/docs/latest/process.html#memory) | the amount of _memory_ to be allocated for a task execution   |
| [time](https://www.nextflow.io/docs/latest/process.html#time)     | the max amount of _time_ to be allocated for a task execution |
| [disk](https://www.nextflow.io/docs/latest/process.html#disk)     | the amount of _disk_ storage required for a task execution    |

### Workflow wide resources

Use the scope `process` to define the resource requirements for all processes in your workflow applications. For example:

```groovy linenums="1" title="nextflow.config"
process {
    executor = 'slurm'
    queue = 'short'
    memory = '10 GB'
    time = '30 min'
    cpus = 4
}
```

### Submit Nextflow as a job

Whilst the main Nextflow command can be launched on the login / head node of a cluster, be aware that the node must be set up for commands that run for a long time, even if the compute resources used are negligible. Another option is to submit the main Nextflow process as a job on the cluster instead.

!!! note

    This requires your cluster configuration to allow jobs be launched from worker nodes, as Nextflow will submit new tasks and manage them from here.

For example, if your cluster uses Slurm as a job scheduler, you could create a file similar to the one below:

```bash linenums="1" title="launch_nf.sh"
#!/bin/bash
#SBATCH --partition WORK
#SBATCH --mem 5G
#SBATCH -c 1
#SBATCH -t 12:00:00

WORKFLOW=$1
CONFIG=$2

# Use a conda environment where you have installed Nextflow
# (may not be needed if you have installed it in a different way)
conda activate nextflow

nextflow -C ${CONFIG} run ${WORKFLOW}
```

And then submit it with:

```bash
sbatch launch_nf.sh /home/my_user/path/my_workflow.nf /home/my_user/path/my_config_file.conf
```

You can find more details about the example above [here](https://lescailab.unipv.it/guides/eos_guide/use_nextflow.html#large-testing-or-production).
You can find more tips for running Nextflow on HPC in the following blog posts:

-   [5 Nextflow Tips for HPC Users](https://www.nextflow.io/blog/2021/5_tips_for_hpc_users.html)
-   [Five more tips for Nextflow user on HPC](https://www.nextflow.io/blog/2021/5-more-tips-for-nextflow-user-on-hpc.html)

### Configure process by name

In real-world applications, different tasks need different amounts of computing resources. It is possible to define the resources for a specific task using the select `withName:` followed by the process name:

```groovy linenums="1" title="nextflow.config"
process {
    executor = 'slurm'
    queue = 'short'
    memory = '10 GB'
    time = '30 min'
    cpus = 4

    withName: FOO {
        cpus = 2
        memory = '20 GB'
        queue = 'short'
    }

    withName: BAR {
        cpus = 4
        memory = '32 GB'
        queue = 'long'
    }
}
```

### Configure process by labels

When a workflow application is composed of many processes, listing all of the process names and choosing resources for each of them in the configuration file can be difficult.

A better strategy consists of annotating the processes with a [label](https://www.nextflow.io/docs/latest/process.html#label) directive. Then specify the resources in the configuration file used for all processes having the same label.

The workflow script:

```groovy linenums="1" title="snippet.nf"
process TASK1 {
    label 'long'

    script:
    """
    first_command --here
    """
}

process TASK2 {
    label 'short'

    script:
    """
    second_command --here
    """
}
```

The configuration file:

```groovy linenums="1" title="nextflow.config"
process {
    executor = 'slurm'

    withLabel: 'short' {
        cpus = 4
        memory = '20 GB'
        queue = 'alpha'
    }

    withLabel: 'long' {
        cpus = 8
        memory = '32 GB'
        queue = 'omega'
    }
}
```

### Configure multiple containers

Containers can be set for each process in your workflow. You can define their containers in a config file as shown below:

```groovy linenums="1" title="nextflow.config"
process {
    withName: FOO {
        container = 'some/image:x'
    }

    withName: BAR {
        container = 'other/image:y'
    }
}

docker.enabled = true
```

!!! tip

    Should I use a single _fat_ container or many _slim_ containers? Both approaches have pros & cons. A single container is simpler to build and maintain, however when using many tools the image can become very big and tools can create conflicts with each other. Using a container for each process can result in many different images to build and maintain, especially when processes in your workflow use different tools for each task.

Read more about config process selectors at [this link](https://www.nextflow.io/docs/latest/config.html#process-selectors).

### Configuration profiles

Configuration files can contain the definition of one or more _profiles_. A profile is a set of configuration attributes that can be activated/chosen when launching a workflow execution by using the `-profile` command- line option.

Configuration profiles are defined by using the special scope `profiles` which group the attributes that belong to the same profile using a common prefix. For example:

```groovy linenums="1" title="nextflow.config"
profiles {
    standard {
        params.genome = '/local/path/ref.fasta'
        process.executor = 'local'
    }

    cluster {
        params.genome = '/data/stared/ref.fasta'
        process.executor = 'sge'
        process.queue = 'long'
        process.memory = '10 GB'
        process.conda = '/some/path/env.yml'
    }

    cloud {
        params.genome = '/data/stared/ref.fasta'
        process.executor = 'awsbatch'
        process.container = 'cbcrg/imagex'
        docker.enabled = true
    }
}
```

This configuration defines three different profiles: `standard`, `cluster` and `cloud` that set different process configuration strategies depending on the target runtime platform. By convention, the `standard` profile is implicitly used when no other profile is specified by the user.

To enable a specific profile use `-profile` option followed by the profile name:

```bash
nextflow run <your script> -profile cluster
```

!!! tip

    Two or more configuration profiles can be specified by separating the profile names with a comma character:

    ```bash
    nextflow run <your script> -profile standard,cloud
    ```

## Cloud deployment

Nextflow supports deployment on your favourite cloud providers. The following sections describe how to deploy Nextflow workflows on AWS.

### AWS Batch

[AWS Batch](https://aws.amazon.com/batch/) is a managed computing service that allows the execution of containerized workloads in the Amazon cloud infrastructure.

Nextflow provides built-in support for AWS Batch which allows the seamless deployment of a Nextflow workflow in the cloud, offloading the process executions as Batch jobs.

Once the Batch environment is configured, specify the instance types to be used and the max number of CPUs to be allocated, you need to create a Nextflow configuration file like the one shown below:

!!! info ""

    Click the :material-plus-circle: icons in the code for explanations.

```groovy linenums="1" title="nextflow.config"
process.executor = 'awsbatch' // (1)!
process.queue = 'nextflow-ci' // (2)!
process.container = 'nextflow/rnaseq-nf:latest' // (3)!
workDir = 's3://nextflow-ci/work/' // (4)!
aws.region = 'eu-west-1' // (5)!
aws.batch.cliPath = '/home/ec2-user/miniconda/bin/aws' // (6)!
```

1. Set AWS Batch as the executor to run the processes in the workflow
2. The name of the computing queue defined in the Batch environment
3. The Docker container image to be used to run each job
4. The workflow work directory must be a AWS S3 bucket
5. The AWS region to be used
6. The path of the AWS cli tool required to download/upload files to/from the container

!!! tip

    The best practice is to keep this setting as a separate profile in your workflow config file. This allows the execution with a simple command.

    ```bash
    nextflow run script7.nf -profile amazon
    ```

The complete details about AWS Batch deployment are available at [this link](https://www.nextflow.io/docs/latest/aws.html#aws-batch).

!!! cboard-list-2 "Summary"

    In this step you have learned:

    1. How to configure a cluster deployment
    2. How to manage cluster resources
    3. How to submit Nextflow as a job
    4. How to configure process by name
    5. How to configure process by labels

### Volume mounts

Elastic Block Storage (EBS) volumes (or other supported storage) can be mounted in the job container using the following configuration snippet:

```groovy title="nextflow.config"
aws {
    batch {
        volumes = '/some/path'
    }
}
```

Multiple volumes can be specified using comma-separated paths. The usual Docker volume mount syntax can be used to define complex volumes for which the container path is different from the host path or to specify a read-only option:

```groovy title="nextflow.config"
aws {
    region = 'eu-west-1'
    batch {
        volumes = ['/tmp', '/host/path:/mnt/path:ro']
    }
}
```

!!! tip

    This is a global configuration that has to be specified in a Nextflow config file and will be applied to **all** process executions.

!!! tip

    Additional documentation for [AWS](https://www.nextflow.io/docs/latest/aws.html#), [GCP](https://www.nextflow.io/docs/latest/google.html), and [Azure](https://www.nextflow.io/docs/latest/azure.html) are available on the Nextflow documentation site.

!!! cboard-list-2 "Summary"

    In this step you have learned:

    1. How to configure AWS Batch
    2. How to configure volume mounts

## Additional configuration options

There are many different ways to deploy Nextflow workflows. The following sections describe additional configuration options for deployments.

### Custom job definition

Nextflow automatically creates the Batch [Job definitions](https://docs.aws.amazon.com/batch/latest/userguide/job_definitions.html) needed to execute your workflow processes. Therefore it’s not required to define them before you run your workflow.

However, you may still need to specify a custom Job Definition to provide fine-grained control of the configuration settings of a specific job (e.g. to define custom mount paths or other special settings of a Batch Job).

To use your own job definition in a Nextflow workflow, use it in place of the container image name, prefixing it with the `job-definition://` string. For example:

```groovy linenums="1" title="nextflow.config"
process {
    container = 'job-definition://your-job-definition-name'
}
```

### Custom image

Since Nextflow requires the AWS CLI tool to be accessible in the computing environment, a common solution consists of creating a custom Amazon Machine Image (AMI) and installing it in a self-contained manner (e.g. using Conda package manager).

!!! warning

    When creating your custom AMI for AWS Batch, make sure to use the _Amazon ECS-Optimized Amazon Linux AMI_ as the base image.

The following snippet shows how to install AWS CLI with Miniconda:

```bash linenums="1"
sudo yum install -y bzip2 wget
wget https://repo.continuum.io/miniconda/Miniconda3-latest-Linux-x86_64.sh
bash Miniconda3-latest-Linux-x86_64.sh -b -f -p $HOME/miniconda
$HOME/miniconda/bin/conda install -c conda-forge -y awscli
rm Miniconda3-latest-Linux-x86_64.sh
```

!!! note

    The `aws` tool will be placed in a directory named `bin` in the main installation folder. The tools will not work properly if you modify this directory     structure after the installation.

Finally, specify the `aws` full path in the Nextflow config file as shown below:

```groovy
aws.batch.cliPath = '/home/ec2-user/miniconda/bin/aws'
```

### Launch template

An alternative approach to is to create a custom AMI using a [Launch template](https://docs.aws.amazon.com/AWSEC2/latest/UserGuide/ec2-launch-templates.html) that installs the AWS CLI tool during the instance boot via custom user data.

In the EC2 dashboard, create a Launch template specifying the user data field:

```bash linenums="1"
MIME-Version: 1.0
Content-Type: multipart/mixed; boundary="//"

--//
Content-Type: text/x-shellscript; charset="us-ascii"

##!/bin/sh
### install required deps
set -x
export PATH=/usr/local/bin:$PATH
yum install -y jq python27-pip sed wget bzip2
pip install -U boto3

### install awscli
USER=/home/ec2-user
wget -q https://repo.continuum.io/miniconda/Miniconda3-latest-Linux-x86_64.sh
bash Miniconda3-latest-Linux-x86_64.sh -b -f -p $USER/miniconda
$USER/miniconda/bin/conda install -c conda-forge -y awscli
rm Miniconda3-latest-Linux-x86_64.sh
chown -R ec2-user:ec2-user $USER/miniconda

--//--
```

Then create a new compute environment in the Batch dashboard and specify the newly created launch template in the corresponding field.

### Hybrid deployments

Nextflow allows the use of multiple executors in the same workflow application. This feature enables the deployment of hybrid workloads in which some jobs are executed on the local computer or local computing cluster, and some jobs are offloaded to the AWS Batch service.

To enable this feature use one or more [process selectors](https://www.nextflow.io/docs/latest/config.html#config-process-selectors) in your Nextflow configuration file.

<<<<<<< HEAD
When running a hybrid workflow, `-bucket-dir` and `-work-dir` should be used to define separate work directories for remote tasks and local tasks, respectively.

For example, apply the [AWS Batch configuration](https://www.nextflow.io/docs/latest/awscloud.html#awscloud-batch-config) only to a subset of processes in your workflow. You can try the following:
=======
For example, apply the [AWS Batch configuration](https://www.nextflow.io/docs/latest/aws.html#configuration) only to a subset of processes in your workflow. You can try the following:
>>>>>>> 6d6192fc

```groovy linenums="1" title="nextflow.config"
process {
    executor = 'slurm' // (1)!
    queue = 'short' // (2)!

    withLabel: bigTask {  // (3)!
        executor = 'awsbatch' // (4)!
        queue = 'my-batch-queue' // (5)!
        container = 'my/image:tag' // (6)!
    }
}

aws {
    region = 'eu-west-1' // (7)!
}
```

1. Set `slurm` as the default executor
2. Set the queue for the SLURM cluster
3. Setting of process(es) with the label `bigTask`
4. Set `awsbatch` as the executor for the process(es) with the `bigTask` label
5. Set the queue for the process(es) with the `bigTask` label
6. Set the container image to deploy for the process(es) with the `bigTask` label
7. Define the region for Batch execution

The workflow can then be executed with:

```bash
nextflow run <script> -bucket-dir 's3://my-bucket' -work-dir /path/to/scratch/dir
```

!!! cboard-list-2 "Summary"

    In this step you have learned:

    1. How to use a custom job definition
    2. How to use a custom image
    3. How to use a launch template
    4. How to use hybrid deployments<|MERGE_RESOLUTION|>--- conflicted
+++ resolved
@@ -409,13 +409,9 @@
 
 To enable this feature use one or more [process selectors](https://www.nextflow.io/docs/latest/config.html#config-process-selectors) in your Nextflow configuration file.
 
-<<<<<<< HEAD
 When running a hybrid workflow, `-bucket-dir` and `-work-dir` should be used to define separate work directories for remote tasks and local tasks, respectively.
 
-For example, apply the [AWS Batch configuration](https://www.nextflow.io/docs/latest/awscloud.html#awscloud-batch-config) only to a subset of processes in your workflow. You can try the following:
-=======
 For example, apply the [AWS Batch configuration](https://www.nextflow.io/docs/latest/aws.html#configuration) only to a subset of processes in your workflow. You can try the following:
->>>>>>> 6d6192fc
 
 ```groovy linenums="1" title="nextflow.config"
 process {
